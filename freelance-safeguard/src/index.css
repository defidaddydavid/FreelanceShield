@font-face {
  font-family: 'NT Brick Sans';
  src: url('/fonts/NTBrickSans/NTBrickSans.ttf') format('truetype'),
       url('/fonts/NTBrickSans/NTBrickSans.otf') format('opentype');
  font-weight: normal;
  font-style: normal;
  font-display: swap;
}

@import url('https://fonts.googleapis.com/css2?family=Open+Sans:wght@300;400;500;600;700&display=swap');

@tailwind base;
@tailwind components;
@tailwind utilities;

<<<<<<< HEAD
@import url('https://fonts.googleapis.com/css2?family=Open+Sans:wght@400;500;600;700&display=swap');
/* NT Brick Sans will need to be added as a local font since it's not available on Google Fonts */

<<<<<<< HEAD
@layer base {
=======
  @font-face {
    font-family: 'NTBrickSans';
    src: url('/NTBrickSans/NTBrickSans.ttf') format('truetype'),
         url('/NTBrickSans/NTBrickSans.otf') format('opentype');
    font-weight: normal;
    font-style: normal;
    font-display: swap;
  }

>>>>>>> 93ae1d7 (Resolved dependency conflicts: updated syn to 2.0.46 and thiserror to 1.0.66, removed problematic patch)
  :root {
    --background: 210 50% 98%;
    --foreground: 222 47% 11%;

    --card: 0 0% 100%;
    --card-foreground: 222 47% 11%;

    --popover: 0 0% 100%;
    --popover-foreground: 222 47% 11%;

    /* Electric Blue #2979ff */
    --primary: 217 100% 58%;
    --primary-foreground: 210 40% 98%;

    /* Deep Purple #5e35b1 */
    --secondary: 262 54% 45%;
    --secondary-foreground: 210 40% 98%;

    --muted: 210 40% 96%;
    --muted-foreground: 215 16% 47%;

    /* Silver #bdbdbd */
    --accent: 0 0% 74%;
    --accent-foreground: 222 47% 11%;

    --destructive: 0 85% 60%;
    --destructive-foreground: 210 40% 98%;

    --border: 214 32% 91%;
    --input: 214 32% 91%;
    --ring: 217 100% 58%;

    --radius: 0.75rem;

    --sidebar-background: 0 0% 100%;
    --sidebar-foreground: 240 5% 26%;
    --sidebar-primary: 262 54% 45%;
    --sidebar-primary-foreground: 0 0% 98%;
    --sidebar-accent: 240 5% 96%;
    --sidebar-accent-foreground: 240 6% 10%;
    --sidebar-border: 220 13% 91%;
    --sidebar-ring: 217 91% 60%;
  }

  .dark {
    --background: 222 47% 11%;
    --foreground: 210 40% 98%;

    --card: 222 47% 11%;
    --card-foreground: 210 40% 98%;

    --popover: 222 47% 11%;
    --popover-foreground: 210 40% 98%;

    /* Electric Blue #2979ff */
    --primary: 217 100% 58%;
    --primary-foreground: 210 40% 98%;

    /* Deep Purple #5e35b1 */
    --secondary: 262 54% 45%;
    --secondary-foreground: 210 40% 98%;

    --muted: 217 33% 18%;
    --muted-foreground: 215 20% 65%;

    /* Silver #bdbdbd */
    --accent: 0 0% 74%;
    --accent-foreground: 210 40% 98%;

    --destructive: 0 63% 31%;
    --destructive-foreground: 210 40% 98%;

    --border: 217 33% 18%;
    --input: 217 33% 18%;
    --ring: 213 27% 84%;
    
    --sidebar-background: 240 6% 10%;
    --sidebar-foreground: 240 5% 96%;
    --sidebar-primary: 262 54% 45%;
    --sidebar-primary-foreground: 0 0% 100%;
    --sidebar-accent: 240 4% 16%;
    --sidebar-accent-foreground: 240 5% 96%;
    --sidebar-border: 240 4% 16%;
    --sidebar-ring: 217 91% 60%;
  }

  * {
    @apply border-border;
  }

  body {
    @apply bg-background text-foreground font-sans;
    -webkit-font-smoothing: antialiased;
    -moz-osx-font-smoothing: grayscale;
  }

  h1, h2, h3, h4, h5, h6 {
    @apply font-heading tracking-tight;
  }
=======
:root {
  /* Colors */
  --shield-purple: #5e35b1;
  --shield-blue: #2979ff;
  --shield-silver: #bdbdbd;
  --shield-purple-light: rgba(94, 53, 177, 0.1);
  --shield-blue-light: rgba(41, 121, 255, 0.1);
  
  /* Typography */
  --font-heading: 'NT Brick Sans';
  --font-body: 'Open Sans', sans-serif;
>>>>>>> 774aed96
}

@layer base {
  html {
    font-family: var(--font-body);
  }
  
  h1, h2, h3, h4, h5, h6 {
    font-family: var(--font-heading);
  }
}

/* Rest of the original CSS */<|MERGE_RESOLUTION|>--- conflicted
+++ resolved
@@ -1,3 +1,5 @@
+@import url('https://fonts.googleapis.com/css2?family=Open+Sans:wght@300;400;500;600;700&display=swap');
+
 @font-face {
   font-family: 'NT Brick Sans';
   src: url('/fonts/NTBrickSans/NTBrickSans.ttf') format('truetype'),
@@ -7,129 +9,10 @@
   font-display: swap;
 }
 
-@import url('https://fonts.googleapis.com/css2?family=Open+Sans:wght@300;400;500;600;700&display=swap');
-
 @tailwind base;
 @tailwind components;
 @tailwind utilities;
 
-<<<<<<< HEAD
-@import url('https://fonts.googleapis.com/css2?family=Open+Sans:wght@400;500;600;700&display=swap');
-/* NT Brick Sans will need to be added as a local font since it's not available on Google Fonts */
-
-<<<<<<< HEAD
-@layer base {
-=======
-  @font-face {
-    font-family: 'NTBrickSans';
-    src: url('/NTBrickSans/NTBrickSans.ttf') format('truetype'),
-         url('/NTBrickSans/NTBrickSans.otf') format('opentype');
-    font-weight: normal;
-    font-style: normal;
-    font-display: swap;
-  }
-
->>>>>>> 93ae1d7 (Resolved dependency conflicts: updated syn to 2.0.46 and thiserror to 1.0.66, removed problematic patch)
-  :root {
-    --background: 210 50% 98%;
-    --foreground: 222 47% 11%;
-
-    --card: 0 0% 100%;
-    --card-foreground: 222 47% 11%;
-
-    --popover: 0 0% 100%;
-    --popover-foreground: 222 47% 11%;
-
-    /* Electric Blue #2979ff */
-    --primary: 217 100% 58%;
-    --primary-foreground: 210 40% 98%;
-
-    /* Deep Purple #5e35b1 */
-    --secondary: 262 54% 45%;
-    --secondary-foreground: 210 40% 98%;
-
-    --muted: 210 40% 96%;
-    --muted-foreground: 215 16% 47%;
-
-    /* Silver #bdbdbd */
-    --accent: 0 0% 74%;
-    --accent-foreground: 222 47% 11%;
-
-    --destructive: 0 85% 60%;
-    --destructive-foreground: 210 40% 98%;
-
-    --border: 214 32% 91%;
-    --input: 214 32% 91%;
-    --ring: 217 100% 58%;
-
-    --radius: 0.75rem;
-
-    --sidebar-background: 0 0% 100%;
-    --sidebar-foreground: 240 5% 26%;
-    --sidebar-primary: 262 54% 45%;
-    --sidebar-primary-foreground: 0 0% 98%;
-    --sidebar-accent: 240 5% 96%;
-    --sidebar-accent-foreground: 240 6% 10%;
-    --sidebar-border: 220 13% 91%;
-    --sidebar-ring: 217 91% 60%;
-  }
-
-  .dark {
-    --background: 222 47% 11%;
-    --foreground: 210 40% 98%;
-
-    --card: 222 47% 11%;
-    --card-foreground: 210 40% 98%;
-
-    --popover: 222 47% 11%;
-    --popover-foreground: 210 40% 98%;
-
-    /* Electric Blue #2979ff */
-    --primary: 217 100% 58%;
-    --primary-foreground: 210 40% 98%;
-
-    /* Deep Purple #5e35b1 */
-    --secondary: 262 54% 45%;
-    --secondary-foreground: 210 40% 98%;
-
-    --muted: 217 33% 18%;
-    --muted-foreground: 215 20% 65%;
-
-    /* Silver #bdbdbd */
-    --accent: 0 0% 74%;
-    --accent-foreground: 210 40% 98%;
-
-    --destructive: 0 63% 31%;
-    --destructive-foreground: 210 40% 98%;
-
-    --border: 217 33% 18%;
-    --input: 217 33% 18%;
-    --ring: 213 27% 84%;
-    
-    --sidebar-background: 240 6% 10%;
-    --sidebar-foreground: 240 5% 96%;
-    --sidebar-primary: 262 54% 45%;
-    --sidebar-primary-foreground: 0 0% 100%;
-    --sidebar-accent: 240 4% 16%;
-    --sidebar-accent-foreground: 240 5% 96%;
-    --sidebar-border: 240 4% 16%;
-    --sidebar-ring: 217 91% 60%;
-  }
-
-  * {
-    @apply border-border;
-  }
-
-  body {
-    @apply bg-background text-foreground font-sans;
-    -webkit-font-smoothing: antialiased;
-    -moz-osx-font-smoothing: grayscale;
-  }
-
-  h1, h2, h3, h4, h5, h6 {
-    @apply font-heading tracking-tight;
-  }
-=======
 :root {
   /* Colors */
   --shield-purple: #5e35b1;
@@ -141,7 +24,6 @@
   /* Typography */
   --font-heading: 'NT Brick Sans';
   --font-body: 'Open Sans', sans-serif;
->>>>>>> 774aed96
 }
 
 @layer base {
